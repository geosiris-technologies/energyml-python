--- conflicted
+++ resolved
@@ -378,10 +378,6 @@
 
 def test_crs():
     from energyml.eml.v2_3.commonv2 import LocalEngineeringCompoundCrs
-<<<<<<< HEAD
-
-=======
->>>>>>> 0e45d74b
     crs = random_value_from_class(LocalEngineeringCompoundCrs)
     print(is_z_reversed(crs))
 
@@ -486,9 +482,5 @@
     # test_copy_values()
     # class_field()
     # test_get_projected_uom()
-<<<<<<< HEAD
     # test_crs()
-    test_dor_conversion()
-=======
-    test_crs()
->>>>>>> 0e45d74b
+    test_dor_conversion()